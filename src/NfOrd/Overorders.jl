export overorders, isbass, isgorenstein

################################################################################
#
#  Defines minimal overorder
#
################################################################################
#H must be in lower left hnf form
function iszero_mod_hnf!(a::fmpz_mat, H::fmpz_mat)
  j = ncols(H)
  for i = min(nrows(H), ncols(H)):-1:1
    if iszero(a[i])
      continue
    end
    while j >= 1 && iszero(H[i, j])
      j -= 1 
    end
    if iszero(j) 
      return iszero(a)
    end
    q, r = divrem(a[1, j], H[i, j])
    if r != 0
      return false
    end
    a[1, j] = r
    for k=1:(j-1)
      a[1, k] = a[1, k] - q * H[i, k]
    end
  end
  return iszero(a)
end

function defines_minimal_overorder(B::Vector{nf_elem}, l::Vector{nf_elem})
  M = hnf(basis_mat(B))
  x = M.den * l[1]^2
  if denominator(x) != 1
    return false, M
  end
  m = zero_matrix(FlintZZ, 1, ncols(M))
  for i = 1:ncols(M)
    m[1, i] = numerator(coeff(x, i - 1))
  end
  fl = iszero_mod_hnf!(m, M.num)
  return fl, M  
end

################################################################################
#
#  Quotients of two orders
#
################################################################################

# For convenience, there is a quotient constructor for an extension of orders.
# The quotient will be represented as an abelian group.
mutable struct GrpAbFinGenToNfOrdQuoNfOrd <: Map{GrpAbFinGen, NfOrd, HeckeMap, GrpAbFinGenToNfOrdQuoNfOrd}
  domain::GrpAbFinGen
  codomain::NfOrd
  bottom::NfOrd
  top_snf_basis::Vector{nf_elem}
  top_snf_basis_in_order::Vector{NfOrdElem}
  bottom_snf_basis::Vector{nf_elem}
  top_basis_mat_inv::FakeFmpqMat

  function GrpAbFinGenToNfOrdQuoNfOrd(M::NfOrd, O::NfOrd)
    z = new()
    d = degree(O)
    K = nf(O)
    B = zero_matrix(FlintZZ, d, d)
    for i in 1:d
      v = elem_in_basis(M(elem_in_nf(basis(O)[i])))
      for j in 1:d
        B[i, j] = v[j]
      end
    end
    S, U, V = snf_with_transform(B, true, true)
    Vinv = inv(V)
    basis_O = basis(O)
    basis_M = basis(M)
    new_basis_O = Vector{nf_elem}(undef, d)
    new_basis_M = Vector{nf_elem}(undef, d)
    for i in 1:d
      new_basis_O[i] = elem_in_nf(sum(U[i, j] * basis_O[j] for j in 1:d))
    end

    for i in 1:d
      new_basis_M[i] = elem_in_nf(sum(Vinv[i, j] * basis_M[j] for j in 1:d))
    end

    A = DiagonalGroup([S[i, i] for i in 1:d])

    z.domain = A
    z.codomain = M
    z.bottom = O
    z.top_snf_basis = new_basis_M
    z.bottom_snf_basis = new_basis_O
    z.top_basis_mat_inv = inv(basis_mat(new_basis_M))
    z.top_snf_basis_in_order = map(M, z.top_snf_basis)

    return z
  end
end

domain(f::GrpAbFinGenToNfOrdQuoNfOrd) = f.domain

codomain(f::GrpAbFinGenToNfOrdQuoNfOrd) = f.codomain

function image(f::GrpAbFinGenToNfOrdQuoNfOrd, x::GrpAbFinGenElem)
  t = zero(codomain(f))
  z = deepcopy(f.top_snf_basis_in_order[1])
  mul!(z, x.coeff[1], z)
  for i in 2:degree(codomain(f))
    mul!(t, x.coeff[i], f.top_snf_basis_in_order[i])
    add!(z, z, t)
  end
  return z
end

function preimage(f::GrpAbFinGenToNfOrdQuoNfOrd, x::NfOrdElem)
  v = elem_in_nf(x)
  t = f.codomain.tcontain
  elem_to_mat_row!(t.num, 1, t.den, v)
  t = mul!(t, t, f.top_basis_mat_inv)
  @assert isone(t.den)
  return domain(f)(t.num)
end

function quo(M::NfOrd, O::NfOrd)
  f = GrpAbFinGenToNfOrdQuoNfOrd(M, O)
  return domain(f), f
end

################################################################################
#
#  Inducing an endomorphism of the quotient
#
################################################################################

# Let f : A -> M/O be a quotient of orders and g: M -> M an endomorphism of
# O-modules (so g(x) is in O for all x in O).
# This functions computes an endomorphism h: A -> A such that
#
# A <- M/O
# |     |
# v     v
# A <- M/O
#
# commutes. The horizontal maps is the section of f.

function induce(f::GrpAbFinGenToNfOrdQuoNfOrd, g)
  G = domain(f)
  imgs = Vector{GrpAbFinGenElem}(undef, ngens(G))
  d = degree(codomain(f))
  m = zero_matrix(FlintZZ, d, d)
  for i in 1:ngens(G)
    imgs[i] = f\(g(f(G[i])))
  end
  return hom(G, G, imgs)
end

################################################################################
#
#  Minimal overorders
#
################################################################################

# Compute the minimal overorders of O in M by computing the orders generated
# by minimal O-submodules of M.
function _minimal_overorders_meataxe(O::NfOrd, M::NfOrd)

  orders = NfOrd[]
  A, mA = quo(M, O)
  if order(A) == 1
    return orders
  end
  B = mA.bottom_snf_basis
  @assert isone(B[1])
  autos = Vector{GrpAbFinGenMap}(undef, degree(O) - 1)
  # We skip the first basis element, since it acts trivially
  for i in 1:(degree(O) - 1)
    autos[i] = induce(mA, x -> M(elem_in_nf(B[i + 1]))*x)
  end

  d = degree(O)
  K = nf(O)

  potential_basis = Vector{nf_elem}(undef, d)

  

  subs = stable_subgroups(A, autos, minimal = true, op = (G, z) -> sub(G, z, false))
  for s in subs
    T = image(s[2], false)
    G = domain(T[2])
    for i in 1:d
      v = T[2](G[i]).coeff
      if iszero(v)
        potential_basis[i] = mA.bottom_snf_basis[i]
      else
        potential_basis[i] = sum(v[1, j] * mA.top_snf_basis[j] for j in 1:d)
      end
    end
    #L = _Order(K, potential_basis)
    # A minimal overorder must be a minimal submodule
    fl, bL = defines_order(K, potential_basis)
    if !fl
      continue
    end
    bL = hnf(bL)
    #bL = basis_mat(L, Val{false})
    if any(x -> basis_mat(x, Val{false}) == bL, orders)
      continue
    else
      push!(orders, Order(K, bL, false, false))
    end
  end
  return orders
end

function _minimal_poverorders(O::NfOrd, P::NfOrdIdl, excess = Int[])
  M = ring_of_multipliers(P)
  p = minimum(P)
  A, mA = quo(M, O)
  orders = NfOrd[]
  if order(A) == 1
    return orders
  end
  B = mA.bottom_snf_basis
  d = degree(O)
  K = nf(O)
  @assert isone(B[1])
  autos = Vector{GrpAbFinGenMap}(undef, d)
  # We skip the first basis element, since it acts trivially
  for i in 1:(d - 1)
    autos[i] = induce(mA, x -> M(elem_in_nf(B[i + 1]))*x)
  end
  autos[d] = induce(mA, x -> x^p)

  d = degree(O)
  K = nf(O)

  potential_basis = Vector{nf_elem}(undef, d)
<<<<<<< HEAD
  
  subs = stable_subgroups(A, autos, minimal = true)
=======

  orders = NfOrd[]

  subs = stable_subgroups(A, autos, minimal = true, op = (G, z) -> sub(G, z, false))
  #@show length(collect(subs))
>>>>>>> 9726bc08
  for s in subs
    T = image(s[2], false)
    G = domain(T[2])
    new_element = 0
    for i in 1:d
      v = T[2](G[i]).coeff
      if iszero(v)
        potential_basis[i] = mA.bottom_snf_basis[i]
      else
        potential_basis[i] = sum(v[1, j] * mA.top_snf_basis[j] for j in 1:d)
        new_element = i
      end
    end
    @assert new_element != 0
    b, bL = defines_minimal_overorder(potential_basis, nf_elem[potential_basis[new_element]])
    if !b
      excess[] = excess[] + 1
      continue
    end
    L = Order(K, bL, false, false)
    push!(orders, L)
  end
  return orders
end

################################################################################
#
#  Primary overorders
#
################################################################################

function new_poverorders(O::NfOrd, p::fmpz)
  lP = prime_ideals_over(O, p)
  res = typeof(O)[O]
  for P in lP
    nres = typeof(O)[]
    Pprim = pprimary_overorders(O, P)
    for R in Pprim
      for S in res
        push!(nres, R + S)
      end
    end
    res = nres
  end
  return res
end

function new_overorders(O::NfOrd)
  orders = Vector{typeof(O)}[]
  M = maximal_order(O)
  for (p, ) in factor(div(index(M), index(O)))
    print("Time for $p: ")
    tp = @elapsed new_p = new_poverorders(O, p)
    push!(orders, new_p)
    println(tp)
    #@show p, length(orders[end])
  end

  if length(orders) == 0
    return typeof(O)[O]
  end

  res = Vector{typeof(O)}(undef, prod(length(orders[i]) for i in 1:length(orders)))

  if length(orders) == 1
    return orders[1]
  else
    I = Iterators.product(orders...)
    tsum = @elapsed for (j, i) in enumerate(I)
      res[j] = sum(i)
    end
    println("summing: $tsum")
    return res
  end
end

function pprimary_overorders(O::NfOrd, P::NfOrdIdl)
  to_enlarge = typeof(O)[O]
  current = Dict{fmpq, Dict{FakeFmpqMat, typeof(O)}}()
  excess = Int[0]
  while length(to_enlarge) > 0
<<<<<<< HEAD
    @show length(to_enlarge)
    if length(current) > 0
      @show sum(length(x) for x in values(current))
    end
=======
    #@show sum(Int[ sum(Int[length(x) for x in e]) for (_,e) in current])
    #@show length(to_enlarge)
>>>>>>> 9726bc08
    N = pop!(to_enlarge)
    #lQ = [ Q for Q in prime_ideals_over(N, minimum(P)) if contract(Q, O) == P]
    lQ = prime_ideals_over(N, P)
    new = typeof(O)[]
    for Q in lQ
      #new = append!(new, _minimal_overorders_meataxe(N, ring_of_multipliers(Q)))
      #@show isbass(N, Q)
      new = append!(new, _minimal_poverorders(N, Q, excess))
    end
    for S in new
<<<<<<< HEAD
      H = basis_mat(S, Val{false})
      ind = prod(H.num[i, i] for i in 1:degree(O))//(H.den)^degree(O)
=======
      #@show ishnf(basis_mat(S).num, :lowerleft)
      #t += @elapsed H = hnf(basis_mat(S, Val{false}))
      H = basis_mat(S, Val{false})
      ind = prod(H.num[i, i] for i in 1:degree(O))//H.den
>>>>>>> 9726bc08
      if haskey(current, ind)
        c = current[ind]
        if !haskey(c, H)
          c[H] = S
          push!(to_enlarge, S)
        end
      else
        c = Dict{FakeFmpqMat, typeof(O)}()
        current[ind] = c
        c[H] = S
        push!(to_enlarge, S)
      end
    end
  end
  push!(to_enlarge, O)
  for d in values(current)
    for e in values(d)
      push!(to_enlarge, e)
    end
  end
  println("excess: $(excess[])")
  return to_enlarge
end

function pprimary_overorders_old(O::NfOrd, P::NfOrdIdl)
  #if isbass(O, P)
  #  return pprimary_overorders_bass(O, P)
  #end

  if index(E) != index(O)
    minimaloverorders = _minimal_poverorders(O, P)#_minimal_overorders_meataxe(O, E)
  else
    return typeof(O)[O]
  end

  res = typeof(O)[O]

  for R in minimaloverorders
    primes = prime_ideals_over(R, P)

    if length(primes) == 1
      rres = pprimary_overorders(R, primes[1])
    else
      rres1 = pprimary_overorders(R, primes[1])
      rres2 = pprimary_overorders(R, primes[2])
      rres = typeof(rres1)()
      for R1 in rres1
        for R2 in rres2
          push!(rres, R1 + R2)
        end
      end
    end
    nres = typeof(res)()
    for C in res
      for T in rres
        push!(nres, C + T)
      end
    end
    append!(res, nres)
    res = unique(OO -> basis_mat(OO, Val{false}), res)
  end
  @show length(res)
  return res
end


function overorders_naive(O::NfOrd, M::NfOrd = maximal_order(nf(O)))
  d = degree(O)
  K = nf(O)
  B = zero_matrix(FlintZZ, d, d)
  for i in 1:d
    v = elem_in_basis(M(elem_in_nf(basis(O)[i])))
    for j in 1:d
      B[i, j] = v[j]
    end
  end
  S, U, V = snf_with_transform(B, true, true)
  Vinv = inv(V)
  basis_O = basis(O)
  basis_M = basis(M)
  new_basis_O = Vector{nf_elem}(undef, d)
  new_basis_M = Vector{nf_elem}(undef, d)
  for i in 1:d
    new_basis_O[i] = elem_in_nf(sum(U[i, j] * basis_O[j] for j in 1:d))
  end

  for i in 1:d
    new_basis_M[i] = elem_in_nf(sum(Vinv[i, j] * basis_M[j] for j in 1:d))
  end

  A = AbelianGroup(S)
  
  @show [S[i, i] for i in 1:nrows(S)]

  if order(A) == 1
    return typeof(O)[O]
  end

  # Don't put things in the subgroup lattice
  subs = subgroups(A, fun = (G, z) -> sub(G, z, false))
  potential_basis = Vector{nf_elem}(undef, d)
  oorders = typeof(O)[]
  println("#subgroups: $(length(collect(subs)))")
  for (i, s) in enumerate(subs)
    #@show i
    T = image(s[2], false)
    G = domain(T[2])
    for i in 1:d
      v = T[2](G[i]).coeff
      if iszero(v)
        potential_basis[i] = new_basis_O[i]
      else
        potential_basis[i] = sum(v[1, j] * new_basis_M[j] for j in 1:d)
      end
    end
    b, bmat = defines_order(K, potential_basis)
    if b 
      push!(oorders, Order(K, hnf(bmat)))
    end
  end
  return oorders
end

function poverorders_meataxe(O::NfOrd, p::Integer)
  return poverorders_meataxe(O, fmpz(p))
end

function minimal_poverorders_naive(O::NfOrd, p::fmpz)
  orders = poverorders_meataxe(O, p)
  res = Vector{typeof(O)}()
  for S in orders
    if length(overorders_meataxe(O, S)) == 2
      push!(res, S)
    end
  end
  return res
end

function poverorders_from_multipliers(O, p::fmpz)
  M = MaximalOrder(O)
  lP = prime_ideals_over(O, p)
  orders = typeof(O)[]
  for P in lP
    E = ring_of_multipliers(P)
    if index(E) != index(O)
      append!(orders, _overorders_meataxe(O, E))
    end
  end
  if length(orders) == 0
    push!(orders, O)
  end
  return orders
end

function poverorders(O, p::fmpz)
  to_enlarge = typeof(O)[O]
  current = Dict{fmpq, Dict{FakeFmpqMat, typeof(O)}}()
  while length(to_enlarge) > 0
    N = pop!(to_enlarge)
    new = poverorders_from_multipliers(N, p)
    for S in new
      H = hnf(basis_mat(S, Val{false}))
      ind = prod(H.num[i, i] for i in 1:degree(O))//H.den
      if haskey(current, ind)
        c = current[ind]
        if haskey(c, H)
          continue
        else
          c[H] = S
          push!(to_enlarge, S)
        end
      else
        c = Dict{FakeFmpqMat, typeof(O)}()
        current[ind] = c
        c[H] = S
        push!(to_enlarge, S)
      end
    end
  end
  for d in values(current)
    for e in values(d)
      push!(to_enlarge, e)
    end
  end
  return to_enlarge
end

function _overorders_meataxe(O::NfOrd, M::NfOrd)
  K = nf(O)
  d = degree(O)
  B = zero_matrix(FlintZZ, d, d)
  orders = Vector{typeof(O)}()
  for i in 1:d
    v = elem_in_basis(M(elem_in_nf(basis(O)[i])))
    for j in 1:d
      B[i, j] = v[j]
    end
  end
  S::fmpz_mat, U::fmpz_mat, V::fmpz_mat = snf_with_transform(B, true, true)
  Vinv = inv(V)
  basis_O = basis(O)
  basis_M = basis(M)
  new_basis_O = Vector{nf_elem}(undef, d)
  new_basis_M = Vector{nf_elem}(undef, d)
  for i in 1:d
    new_basis_O[i] = elem_in_nf(sum(U[i, j] * basis_O[j] for j in 1:d))
  end


  for i in 1:d
    new_basis_M[i] = elem_in_nf(sum(Vinv[i, j] * basis_M[j] for j in 1:d))
  end

  new_basis_mat_M_inv = inv(basis_mat(new_basis_M))

  autos = GrpAbFinGenMap[]

  A = DiagonalGroup(fmpz[ S[i, i] for i in 1:d])

  for i in 1:d
    b = new_basis_O[i]
    m = zero_matrix(FlintZZ, d, d)
    for j in 1:d
      v = elem_in_nf(M(b* new_basis_M[j]))
      t = O.tcontain
      elem_to_mat_row!(t.num, 1, t.den, v)
      t = mul!(t, t, new_basis_mat_M_inv)
      # I need the representation with respect to new_basis_M
      for k in 1:d
        m[j, k] = t.num[1, k]
      end
    end
    push!(autos, hom(A, A, m))
  end

  potential_basis = Vector{nf_elem}(undef, d)

  subs = stable_subgroups(A, autos, op = (G, z) -> sub(G, z, false))
  for s in subs
    T = image(s[2], false)
    G = domain(T[2])
    for i in 1:d
      v = T[2](G[i]).coeff
      if iszero(v)
        potential_basis[i] = new_basis_O[i]
      else
        potential_basis[i] = sum(v[1, j] * new_basis_M[j] for j in 1:d)
      end
    end
    b, bmat = defines_order(K, deepcopy(potential_basis))
    if b 
      push!(orders, Order(K, hnf(bmat)))
    end
  end
  return orders
end

function poverorders_meataxe(O::NfOrd, p::fmpz, N::NfOrd = pmaximal_overorder(O, p))
  K = nf(O)
  d = degree(O)
  M = intersect(N, pmaximal_overorder(O, p))
  B = zero_matrix(FlintZZ, d, d)
  orders = Vector{typeof(O)}()
  for i in 1:d
    v = elem_in_basis(M(elem_in_nf(basis(O)[i])))
    for j in 1:d
      B[i, j] = v[j]
    end
  end
  S::fmpz_mat, U::fmpz_mat, V::fmpz_mat = snf_with_transform(B, true, true)
  Vinv = inv(V)
  basis_O = basis(O)
  basis_M = basis(M)
  new_basis_O = Vector{nf_elem}(undef, d)
  new_basis_M = Vector{nf_elem}(undef, d)
  for i in 1:d
    new_basis_O[i] = elem_in_nf(sum(U[i, j] * basis_O[j] for j in 1:d))
  end

  for i in 1:d
    new_basis_M[i] = elem_in_nf(sum(Vinv[i, j] * basis_M[j] for j in 1:d))
  end

  new_basis_mat_M_inv = inv(basis_mat(new_basis_M))

  autos = GrpAbFinGenMap[]

  A = DiagonalGroup(fmpz[ S[i, i] for i in 1:d])

  for i in 1:d
    b = new_basis_O[i]
    m = zero_matrix(FlintZZ, d, d)
    for j in 1:d
      v = elem_in_nf(M(b* new_basis_M[j]))
      t = O.tcontain
      elem_to_mat_row!(t.num, 1, t.den, v)
      t = mul!(t, t, new_basis_mat_M_inv)
      # I need the representation with respect to new_basis_M
      for k in 1:d
        m[j, k] = t.num[1, k]
      end
    end
    push!(autos, hom(A, A, m))
  end
    
  potential_basis = Vector{nf_elem}(undef, d)

  excess = 0

  subs = stable_subgroups(A, autos, op = (G, z) -> sub(G, z, false))
  for s in subs
    T = image(s[2], false)
    G = domain(T[2])
    for i in 1:d
      v = T[2](G[i]).coeff
      if iszero(v)
        potential_basis[i] = new_basis_O[i]
      else
        potential_basis[i] = sum(v[1, j] * new_basis_M[j] for j in 1:d)
      end
    end
    b, bmat = defines_order(K, deepcopy(potential_basis))
    if b 
      push!(orders, Order(K, bmat))
    else
      excess += 1
    end
  end
  @show excess, length(orders)
  return orders
end

function overorders_meataxe(O::NfOrd, M::NfOrd = maximal_order(O))
  orders = Vector{typeof(O)}[]

  k = 1

  for (p, ) in factor(div(index(M), index(O)))
    push!(orders, poverorders_meataxe(O, p, M))
  end

  if length(orders) == 0
    return typeof(O)[O]
  end

  res = Vector{typeof(O)}(undef, prod(length(orders[i]) for i in 1:length(orders)))

  if length(orders) == 1
    return orders[1]
  else
    I = Iterators.product(orders...)
    for (j, i) in enumerate(I)
      res[j] = sum(i)
    end
    return res
  end
end

@doc Markdown.doc"""
    overorders(O::NfOrd)

Returns all overorders of $\mathcal O$.
"""
function overorders(O::NfOrd)
  return overorders_meataxe(O)
end

<<<<<<< HEAD
function isbass(O::NfOrd, P::NfOrdIdl)
  M = maximal_order(O)
  Q = extend(P, M)
  p = minimum(P)
  resfield_dim = valuation(norm(Q), p)
  ext_dim = valuation(norm(Q), p)
  @assert mod(ext_dim, resfield_dim) == 0
  return div(ext_dim, resfield_dim) <= 2
end

function new_pprimary_overorder_bass(O::NfOrd, P::NfOrdIdl)
  res = NfOrd[O]
  O1 = ring_of_multipliers(P)
  if index(O1) == index(O)
    return res
  end
  push!(res, O1)
  primes = prime_ideals_over(O1, P)
  while length(primes) == 1
    O2 = ring_of_multipliers(primes[1])
    if index(O2) == index(O1)
      return res
    end
    push!(res, O2)
    O1 = O2
    primes = prime_ideals_over(O1, primes[1])
  end
  
  #There was branching.
  res1 = NfOrd[]
  O3 = O1
  O2 = ring_of_multipliers(O1, primes[1])
  while index(O3) != index(O2)
    push!(res1, O2)
    O3 = O2
    P = prime_ideals_over(O2, primes[1])[1]
    O2 = ring_of_multipliers(P) 
  end
  
  res2 = NfOrd[]
  O3 = O1
  O2 = ring_of_multipliers(O1, primes[2])
  while index(O3) != index(O2)
    push!(res2, O2)
    O3 = O2
    P = prime_ideals_over(O2, primes[2])[1]
    O2 = ring_of_multipliers(P) 
  end
  append!(res, res1)
  append!(res, res2)
  for N in res1
    for M in res2
      push!(res, N + M)
    end
  end
  return res
  
end


=======
>>>>>>> 9726bc08
function pprimary_overorders_bass(O::NfOrd, P::NfOrdIdl; branching::Bool = true)
  res = NfOrd[]
  R = ring_of_multipliers(P)
  if index(R) == index(O)
    return typeof(O)[O]
  end
  lQ = prime_ideals_over(R, P)
  if !branching
    res = typeof(O)[O]
    for Q in lQ
      if intersect(Q, O) == P
        return append!(res, pprimary_overorders_bass(R, Q, branching = false))
      end
    end
  end

  res = typeof(O)[O]

  primes = NfOrdIdl[]

  k = 0
  for Q in lQ
    if k == 2 
      break
    end
    if intersect(Q, O) == P
      push!(primes, Q)
      k = k + 1
    end
  end

  if k == 1
    append!(res, pprimary_overorders_bass(R, primes[1], branching = false))
    return res
  else
    @assert k == 2
    S1 = pprimary_overorders_bass(R, primes[1], branching = false)
    S2 = pprimary_overorders_bass(R, primes[2], branching = false)
    for T1 in S1
      for T2 in S2
        push!(res, T1 + T2)
      end
    end
    return res
  end
end

function isbass(O::NfOrd, P::NfOrdIdl)
  M = maximal_order(O)
  Q = extend(P, M)
  p = minimum(P)
  resfield_dim = valuation(norm(P), p)
  ext_dim = valuation(norm(Q), p)
  @assert mod(ext_dim, resfield_dim) == 0
  return div(ext_dim, resfield_dim) <= 2
end

function isbass(O::NfOrd, p::fmpz)
  M = maximal_order(O)
  p_critical_primes = Set{ideal_type(O)}()
  lp = prime_decomposition(M, p)
  for (P, e) in lp
    push!(p_critical_primes, contract(P, O))
  end
  for Q in p_critical_primes
    resfield_dim = valuation(norm(Q), p)
    ext_dim = valuation(norm(Q * M), p)
    @assert mod(ext_dim, resfield_dim) == 0
    if div(ext_dim, resfield_dim) > 2
      return false
    end
  end
  return true
end

function isbass(O::NfOrd)
  f = minimum(conductor(O))
  M = maximal_order(nf(O))
  for (p, ) in factor(f)
    if !isbass(O, p)
      return false
    end
  end
  return true
end

function isgorenstein(O)
  codiff = codifferent(O)
  R = simplify(simplify(colon(1*O, codiff.num) * codiff) * codiff.den)
  return isone(norm(R))
end

function isgorenstein(O::NfOrd, p::Int)
  return isgorenstein(O, fmpz(p))
end

function isgorenstein(O::NfOrd, p::fmpz)
  codiff = codifferent(O)
  R = simplify(simplify(colon(1*O, codiff.num) * codiff) * codiff.den)
  v = valuation(norm(R), p)
  return v == 0
end

# This is very slow!
function intersect(x::NfOrd, y::NfOrd)
  d = degree(x)
  g = lcm(denominator(basis_mat(x)), denominator(basis_mat(y)))
  H = vcat(divexact(g * basis_mat(x).num, basis_mat(x).den), divexact(g * basis_mat(y).num, basis_mat(y).den))
  K = _kernel(H)
  return Order(nf(x), FakeFmpqMat(_hnf(sub(K, 1:d, 1:d)*divexact(g * basis_mat(x).num, basis_mat(x).den), :lowerleft), g))
end

################################################################################
#
#  Goursat
#
################################################################################

function ideals_with_norm(O::NfOrd, p::fmpz, n::Int)
  pn = p^n
  pInt = Int(p)
  K = nf(O)
  d = degree(O)
  ideals = []
  B = basis(O)

  autos = GrpAbFinGenMap[]

  A = DiagonalGroup(fmpz[pn for i in 1:d])

  for i in 1:d
    m = representation_matrix(B[i])
    push!(autos, hom(A, A, m))
  end

  potential_basis = Vector{elem_type(O)}(d)
  ideals = Vector{Tuple{Vector{Int}, ideal_type(O)}}()

  for par in AllParts(n)
    ppar = Vector(par)

    subs = stable_subgroups(A, autos, quotype=[pInt^y for y in ppar], op = (G, z) -> sub(G, z, false))

    for s in subs
      new_basis_mat = zero_matrix(FlintZZ, d, d)
      T = image(s[2], false)
      G = domain(T[2])
      for i in 1:d
        v = T[2](G[i]).coeff
        if iszero(v)
          new_basis_mat[i, i] = pn
        else
          for j in 1:d
            new_basis_mat[i, j] = v[1, j]
          end
        end
      end
      push!(ideals, ([pInt^y for y in ppar], ideal(O, new_basis_mat)))
    end
  end
  return ideals
end

function index(R::NfOrd, S::NfOrd)
  r = gen_index(R)
  s = gen_index(S)
  i = r^-1 * s
  @assert isinteger(i)
  return FlintZZ(i)
end

function poverorders_goursat(O1::NfOrd, O2::NfOrd, p::fmpz)
  l1 = poverorders(O1, p)
  l2 = poverorders(O2, p)
  data_from_l2 = Dict{Vector{Int}, Vector{Tuple{typeof(O1), ideal_type(O1)}}}()
  d = degree(O2)
  for O in l2
    i = index(O2, O)
    e, _ = ispower(i)
    for k in 1:e
      ideals = ideals_with_norm(O, p, k)
      for (typ, I) in ideals
        if haskey(data_from_l2, typ)
          push!(data_from_l2[typ], (O, I))
        else
          data_from_l2[typ] = [(O, I)]
        end
      end
    end
  end

  return data_from_l2
end

function abelian_group(Q::NfOrdQuoRing)
  A = AbelianGroup(Q.basis_mat)
  S, mS = snf(A)
  B = basis(Q.base_ring, Val{false})
  f = a -> begin aa = mS(a); Q(sum(aa.coeff[i] * B[i] for i in 1:degree(Q.base_ring))) end
  g = b -> mS\A(elem_in_basis(b.elem))
  return S, f, g
end

function isisomorphic(Q1::NfOrdQuoRing, Q2::NfOrdQuoRing)
  Q1_A, Q1_mA, Q1_mA_inv = abelian_group(Q1)
  Q2_A, Q2_mA, Q2_mA_inv = abelian_group(Q2)

  if Q1_A.snf != Q2_A.snf
    return false
  end

  Q1_U, Q1_mU = multiplicative_group(Q1)
  Q2_U, Q2_mU = multiplicative_group(Q2)

  if Q1_U.snf != Q2_U.snf
    return false
  end

  Q1_gens = [ Q1_mA(g) for g in gens(Q1_A) ]

  orders = [ order(g) for g in gens(Q1_A) ]

  l = length(Q1_A.snf)

  elements_with_correct_order = Dict{fmpz, Vector{GrpAbFinGenElem}}()

  for g in Q2_A
    o = order(g)
    if o in orders
      #elem_g = Q2_mA(g)
      if !haskey(elements_with_correct_order, o)
        elements_with_correct_order[o] = GrpAbFinGenElem[g]
      else
        push!(elements_with_correct_order[o], g)
      end
    end
  end

  isos = []

  genQ1A = gens(Q1_A)

  O1 = base_ring(Q1)
  O2 = base_ring(Q2)

  basis_O1 = basis(O1)

  for poss in Iterators.product([ elements_with_correct_order[o] for o in orders]...)
    #@show poss
    h = hom(Q1_A, collect(poss))
    if !isbijective(h)
      continue
    end
    if h(Q1_mA_inv(one(Q1))) != Q2_mA_inv(one(Q2))
      continue
    end
    multiplicative = true
    for i in 1:l
      for j in i:l
        @assert h(genQ1A[i]) == poss[i]
        @assert h(genQ1A[j]) == poss[j]
        if h(Q1_mA_inv(Q1_mA(genQ1A[i]) * Q1_mA(genQ1A[j]))) != Q2_mA_inv(Q2_mA(poss[i]) * Q2_mA(poss[j]))
          multiplicative = false
          break
        end
      end
      if !multiplicative
        break
      end
    end
    if multiplicative
      M = Array{fmpz}(degree(O1), degree(O2))
      for i in 1:degree(O1)
        v = elem_in_basis(Q2_mA(h(Q1_mA_inv(Q1(basis_O1[i])))).elem)
        for j in 1:degree(O2)
          M[i, j] = v[j]
        end
      end
      push!(isos, M)
    end
  end
  return isos
end
<|MERGE_RESOLUTION|>--- conflicted
+++ resolved
@@ -239,16 +239,10 @@
   K = nf(O)
 
   potential_basis = Vector{nf_elem}(undef, d)
-<<<<<<< HEAD
-  
-  subs = stable_subgroups(A, autos, minimal = true)
-=======
-
   orders = NfOrd[]
 
   subs = stable_subgroups(A, autos, minimal = true, op = (G, z) -> sub(G, z, false))
-  #@show length(collect(subs))
->>>>>>> 9726bc08
+
   for s in subs
     T = image(s[2], false)
     G = domain(T[2])
@@ -330,15 +324,12 @@
   current = Dict{fmpq, Dict{FakeFmpqMat, typeof(O)}}()
   excess = Int[0]
   while length(to_enlarge) > 0
-<<<<<<< HEAD
+
     @show length(to_enlarge)
     if length(current) > 0
       @show sum(length(x) for x in values(current))
     end
-=======
-    #@show sum(Int[ sum(Int[length(x) for x in e]) for (_,e) in current])
-    #@show length(to_enlarge)
->>>>>>> 9726bc08
+
     N = pop!(to_enlarge)
     #lQ = [ Q for Q in prime_ideals_over(N, minimum(P)) if contract(Q, O) == P]
     lQ = prime_ideals_over(N, P)
@@ -349,15 +340,10 @@
       new = append!(new, _minimal_poverorders(N, Q, excess))
     end
     for S in new
-<<<<<<< HEAD
-      H = basis_mat(S, Val{false})
-      ind = prod(H.num[i, i] for i in 1:degree(O))//(H.den)^degree(O)
-=======
       #@show ishnf(basis_mat(S).num, :lowerleft)
       #t += @elapsed H = hnf(basis_mat(S, Val{false}))
       H = basis_mat(S, Val{false})
-      ind = prod(H.num[i, i] for i in 1:degree(O))//H.den
->>>>>>> 9726bc08
+      ind = prod(H.num[i, i] for i in 1:degree(O))//(H.den)^degree(O)
       if haskey(current, ind)
         c = current[ind]
         if !haskey(c, H)
@@ -725,17 +711,6 @@
   return overorders_meataxe(O)
 end
 
-<<<<<<< HEAD
-function isbass(O::NfOrd, P::NfOrdIdl)
-  M = maximal_order(O)
-  Q = extend(P, M)
-  p = minimum(P)
-  resfield_dim = valuation(norm(Q), p)
-  ext_dim = valuation(norm(Q), p)
-  @assert mod(ext_dim, resfield_dim) == 0
-  return div(ext_dim, resfield_dim) <= 2
-end
-
 function new_pprimary_overorder_bass(O::NfOrd, P::NfOrdIdl)
   res = NfOrd[O]
   O1 = ring_of_multipliers(P)
@@ -786,8 +761,6 @@
 end
 
 
-=======
->>>>>>> 9726bc08
 function pprimary_overorders_bass(O::NfOrd, P::NfOrdIdl; branching::Bool = true)
   res = NfOrd[]
   R = ring_of_multipliers(P)
