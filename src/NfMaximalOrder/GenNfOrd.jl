--- conflicted
+++ resolved
@@ -201,13 +201,8 @@
   d = den(a)
   b = d*a 
   M = MatrixSpace(ZZ, 1, degree(O))()
-<<<<<<< HEAD
-  elem_to_mat_row!(M, 1, fmpz(1), b)
-  t = FakeFmpqMat(M,d)
-=======
   t = FakeFmpqMat(M)
   elem_to_mat_row!(t.num, 1, t.den, b)
->>>>>>> c347a283
   x = t*basis_mat_inv(O)
   v = Array(fmpz, degree(O))
   for i in 1:degree(O)
