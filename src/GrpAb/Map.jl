################################################################################
#
#       GrpAb/Map.jl : Functions for maps between
#                      finitely generated abelian groups
#
# This file is part of Hecke.
#
# Copyright (c) 2015, 2016, 2017: Claus Fieker, Tommy Hofmann
# All rights reserved.
#
# Redistribution and use in source and binary forms, with or without
# modification, are permitted provided that the following conditions are met:
# * Redistributions of source code must retain the above copyright notice, this
#   list of conditions and the following disclaimer.
#
# * Redistributions in binary form must reproduce the above copyright notice,
#   this list of conditions and the following disclaimer in the documentation
#   and/or other materials provided with the distribution.
#
# THIS SOFTWARE IS PROVIDED BY THE COPYRIGHT HOLDERS AND CONTRIBUTORS "AS IS"
# AND ANY EXPRESS OR IMPLIED WARRANTIES, INCLUDING, BUT NOT LIMITED TO, THE
# IMPLIED WARRANTIES OF MERCHANTABILITY AND FITNESS FOR A PARTICULAR PURPOSE ARE
# DISCLAIMED. IN NO EVENT SHALL THE COPYRIGHT HOLDER OR CONTRIBUTORS BE LIABLE
# FOR ANY DIRECT, INDIRECT, INCIDENTAL, SPECIAL, EXEMPLARY, OR CONSEQUENTIAL
# DAMAGES (INCLUDING, BUT NOT LIMITED TO, PROCUREMENT OF SUBSTITUTE GOODS OR
# SERVICES; LOSS OF USE, DATA, OR PROFITS; OR BUSINESS INTERRUPTION) HOWEVER
# CAUSED AND ON ANY THEORY OF LIABILITY, WHETHER IN CONTRACT, STRICT LIABILITY,
# OR TORT (INCLUDING NEGLIGENCE OR OTHERWISE) ARISING IN ANY WAY OUT OF THE USE
# OF THIS SOFTWARE, EVEN IF ADVISED OF THE POSSIBILITY OF SUCH DAMAGE.
#
#
#  Copyright (C) 2015, 2016, 2017 Tommy Hofmann, Claus Fieker
#
################################################################################

export haspreimage, hasimage, hom, kernel, cokernel, image, isinjective, issurjective,
       isbijective

################################################################################
#
#  Check for existence of (pre)image
#
################################################################################

@doc Markdown.doc"""
    haspreimage(M::GrpAbFinGenMap, a::GrpAbFinGenElem) -> Bool, GrpAbFinGenElem

> Returns whether $a$ is in the image of $M$. If so, the second return value is
> an element $b$ with $M(b) = a$.
"""
function haspreimage(M::GrpAbFinGenMap, a::GrpAbFinGenElem)
  if isdefined(M, :imap)
    return true, preimage(M, a)
  end

  m = vcat(M.map, rels(codomain(M)))
  fl, p = can_solve(m, a.coeff, side = :left)
  if fl
    return true, domain(M)(view(p, 1:1, 1:ngens(domain(M))))
  else
    return false, domain(M)[1]
  end
end

# Note that a map can be a partial function. The following function
# checks if an element is in the domain of definition.
#
# Here is an example:
# S, mS = sub(...), so ms: S -> G
# h = inv(mS)
# Now h is a partial function on G with domain of definition the image of mS.
# Then hasimage(h, x) would check if x is in the image of mS.
function hasimage(M::GrpAbFinGenMap, a::GrpAbFinGenElem)
  if isdefined(M, :map)
    return true, image(M, a)
  end

  m = vcat(M.imap, rels(domain(M)))
  fl, p = can_solve(m, a.coeff, side = :left)
  if fl
    return true, codomain(M)(view(p, 1:1, 1:ngens(codomain(M))))
  else
    return false, codomain(M)[1]
  end
end

################################################################################
#
#  Homomorphisms specified on arbitrary sets of generators
#
################################################################################

id_hom(G::GrpAbFinGen) = hom(G, G, identity_matrix(FlintZZ, ngens(G)), identity_matrix(FlintZZ, ngens(G)), check = false)

@doc Markdown.doc"""
    hom(A::Array{GrpAbFinGenElem, 1}, B::Array{GrpAbFinGenElem, 1}) -> Map
> Creates the homomorphism $A[i] \mapsto B[i]$
"""
function hom(A::Array{GrpAbFinGenElem, 1}, B::Array{GrpAbFinGenElem, 1}; check::Bool = true)
  GA = parent(A[1])
  GB = parent(B[1])
  @assert length(B) == length(A)
  @assert length(A) > 0
  if (check)
    m = vcat([x.coeff for x in A])
    m = vcat(m, rels(parent(A[1])))
    i, T = nullspace(m')
    T = T'
    T = sub(T, 1:nrows(T), 1:length(A))
    n = vcat([x.coeff for x in B])
    n = T*n
    if !can_solve(rels(parent(B[1])), n, side = :left)[1]
      error("Data does not define a homomorphism")
    end
  end

  M = vcat([hcat(A[i].coeff, B[i].coeff) for i = 1:length(A)])
  RA = rels(GA)
  M = vcat(M, hcat(RA, zero_matrix(FlintZZ, nrows(RA), ncols(B[1].coeff))))
  H = hnf(M)
  if ngens(GB) == 0
    return hom(GA, GB, matrix(FlintZZ, ngens(GA), 0, fmpz[]), check = check)
  end
  H = sub(H, 1:ngens(GA), ngens(GA)+1:ngens(GA)+ngens(GB))
  h = hom(GA, GB, H, check = check)
  return h
end

@doc Markdown.doc"""
    hom(G::GrpAbFinGen, B::Array{GrpAbFinGenElem, 1}) -> Map

> Creates the homomorphism which maps `G[i]` to `B[i]`.
"""
function hom(G::GrpAbFinGen, B::Array{GrpAbFinGenElem, 1}; check::Bool = true)
  GB = parent(B[1])
  @assert length(B) == ngens(G)
  M = vcat([B[i].coeff for i = 1:length(B)])
  h = hom(G, GB, M, check = check)
  return h
end

function hom(G::GrpAbFinGen, H::GrpAbFinGen, B::Array{GrpAbFinGenElem, 1}; check::Bool = true)
  @assert length(B) == ngens(G)
  @assert all(i -> parent(i) == H, B)
  M = zero_matrix(FlintZZ, ngens(G), ngens(H))
  for i = 1:ngens(G)
    for j = 1:ngens(H)
      M[i, j] = B[i][j]
    end
  end
  h = hom(G, H, M, check = check)
  return h
end

function check_mat(A::GrpAbFinGen, B::GrpAbFinGen, M::fmpz_mat)
  #we have A = X/Y  and B = U/V (generators and relations)
  #        M defines a map (hom) from X -> U
  #        Y -> X is the canonical embedding
  #        V -> U dito
  #                          M
  # need to check if Y -> X --> U lands in V
  # if Y -> X -> B is zero.
  R = rels(A) * M
  return all(x -> iszero(B(R[x, :])), 1:nrows(R))
end

function hom(A::GrpAbFinGen, B::GrpAbFinGen, M::fmpz_mat; check::Bool = true)
  if check 
    check_mat(A, B, M) || error("Matrix does not define a morphism of abelian groups")
  end

  return GrpAbFinGenMap(A, B, M)::GrpAbFinGenMap
end

function hom(A::GrpAbFinGen, B::GrpAbFinGen, M::fmpz_mat, Minv; check::Bool = true)
  if check
<<<<<<< HEAD
    if A == B
      G = A
      images = Vector{GrpAbFinGen}(undef, ngens(G))
      for i = 1:length(images)
        images[i] = G(fmpz[M[i, j] for j in 1:ngens(G)])
      end
      a = G[0]
      for i in 1:nrels(G)
        for j in 1:ngens(G)
          a = a + G.rels[i, j] * images[j]
        end
        if !iszero(a)
          error("Matrix does not define a morphism of abelian groups")
        end
      end
    end
=======
    check_mat(A, B, M) || error("Matrix does not define a morphism of abelian groups")
    check_mat(B, A, Minv) || error("Matrix does not define a morphism of abelian groups")
    h = GrpAbFinGenMap(A, B, M, Minv)
    all(x -> x == inv(h)(h(x)), gens(A)) || error("Matrix does not define a morphism of abelian groups")
    return h::GrpAbFinGenMap
>>>>>>> aabbcdfb
  end

  return GrpAbFinGenMap(A, B, M, Minv)::GrpAbFinGenMap
end

################################################################################
#
#  Kernel, image, cokernel
#
################################################################################

#TODO: store and reuse on map. Maybe need to change map

@doc Markdown.doc"""
    kernel(h::GrpAbFinGenMap) -> GrpAbFinGen, Map

Let $G$ be the domain of $h$. This functions returns an abelian group $A$ and an
injective morphism $f \colon A \to G$, such that the image of $f$ is the kernel
of $h$.
"""
function kernel(h::GrpAbFinGenMap, add_to_lattice::Bool = true)
  G = domain(h)
  H = codomain(h)
  m=zero_matrix(FlintZZ, nrows(h.map)+nrows(rels(H)), ncols(h.map))
  for i=1:nrows(h.map)
    for j=1:ncols(h.map)
      m[i,j]=h.map[i,j]
    end
  end
  if !issnf(H)
    for i=1:nrels(H)
      for j=1:ngens(H)
        m[nrows(h.map)+i,j]=H.rels[i,j]
      end
    end
  else
    for i=1:length(H.snf)
      m[nrows(h.map)+i,i]=H.snf[i]
    end
  end
  hn, t = hnf_with_transform(m)
  for i = 1:nrows(hn)
    if iszero_row(hn, i)
      return sub(G, sub(t, i:nrows(t), 1:ngens(G)), add_to_lattice)
    end
  end
  if nrows(hn) == 0
    return sub(G, elem_type(G)[], add_to_lattice)
  end
  error("Something went terribly wrong in kernel computation")
end

@doc Markdown.doc"""
    image(h::GrpAbFinGenMap) -> GrpAbFinGen, Map

Let $G$ be the codomain of $h$. This functions returns an abelian group $A$ and
an injective morphism $f \colon A \to G$, such that the image of $f$ is the
image of $h$.
"""
function image(h::GrpAbFinGenMap, add_to_lattice::Bool = true)
  G = domain(h)
  H = codomain(h)
  hn = hnf(vcat(h.map, rels(H)))
  im = GrpAbFinGenElem[]
  for i = 1:nrows(hn)
    if !iszero_row(hn, i)
      push!(im, H(sub(hn, i:i, 1:ngens(H))))
    else
      break
    end
  end
  return sub(H, im, add_to_lattice)  # too much, this is sub in hnf....
end

@doc Markdown.doc"""
    cokernel(h::GrpAbFinGenMap) -> GrpAbFinGen, Map

Let $G$ be the codomain of $h$. This functions returns an abelian group $A$ and
a morphism $f \colon G \to A$, such that $A$ is the quotient of $G$ with 
respect to the image of $h$.
"""
function cokernel(h::GrpAbFinGenMap, add_to_lattice::Bool = true)
  S, mS = image(h, false)
  return quo(codomain(h), GrpAbFinGenElem[mS(g) for g in gens(S)], add_to_lattice)
end

################################################################################
#
#  Surjectivity
#
################################################################################

@doc Markdown.doc"""
    issurjective(h::GrpAbFinGenMap) -> Bool

Returns whether $h$ is surjective.
"""
function issurjective(A::GrpAbFinGenMap)  
  if isfinite(codomain(A))
    H, mH = image(A)
    return (order(codomain(A)) == order(H))::Bool
  else
    return (order(cokernel(A)) == 1)::Bool
  end
end

################################################################################
#
#  Injectivity
#
################################################################################

@doc Markdown.doc"""
    isinjective(h::GrpAbFinGenMap) -> Bool

Returns whether $h$ is injective.
"""
function isinjective(A::GrpAbFinGenMap)
  K = kernel(A)[1]
  return isfinite(K) && isone(order(K))
end

################################################################################
#
#  Bijectivity
#
################################################################################

@doc Markdown.doc"""
    isbijective(h::GrpAbFinGenMap) -> Bool

Returns whether $h$ is bijective.
"""
function isbijective(A::GrpAbFinGenMap)
  return isinjective(A) && issurjective(A)
end

###############################################################################
#
#  Compose and Squash for abelian group maps
#
###############################################################################

function compose(f::GrpAbFinGenMap, g::GrpAbFinGenMap)
  @assert domain(g)==codomain(f)
  
  M=f.map*g.map
  return GrpAbFinGenMap(domain(f), codomain(g), M)

end

###############################################################################
mutable struct MapParent
  dom
  codom
  typ::String
end

elem_type(::Type{MapParent}) = Map 

function show(io::IO, MP::MapParent)
  print(io, "Set of all $(MP.typ) from $(MP.dom) to $(MP.codom)")
end

function cyclic_hom(a::fmpz, b::fmpz)
  #hom from Z/a -> Z/b
  if iszero(a) 
    return (b, fmpz(1))
  end
  if iszero(b)
    return (fmpz(1), fmpz(1))
  end
  g = gcd(a, b)
  return (g, divexact(b, g))
end


@doc Markdown.doc"""
    hom(G::GrpAbFinGen, H::GrpAbFinGen; task::Symbol = :map) -> GrpAbFinGen, Map
> Computes the group of all homomorpisms from $G$ to $H$ as an abstract group.
> If {{{task}}} is ":map", then a map $\phi$ is computed that can be used
> to obtain actual homomorphisms. This map also allows preimages.
> Set {{{task}}} to ":none" to not compute the map.
"""
function hom(G::GrpAbFinGen, H::GrpAbFinGen; task::Symbol = :map)
  @assert task in [:map, :none]
  sG, mG = snf(G)  # mG : sG -> G
  sH, mH = snf(H)  # mH : sH -> G
  n = ngens(sG)
  m = ngens(sH)
  r = [cyclic_hom(x, y) for x = sG.snf for y = sH.snf]
  R = GrpAbFinGen([x[1] for x = r])
  set_special(R, :hom=>(G, H), :show => show_hom)
  if task == :none
    return R
  end

  c = [x[2] for x = r]

  function phi(r::GrpAbFinGenElem)
    return GrpAbFinGenMap(inv(mG) * hom(sG, sH, matrix(FlintZZ, n, m, [r[i]*c[i] for i=1:ngens(R)]), check = true) * mH)
  end

  function ihp(r::GrpAbFinGenMap)
    #transpose is due to linear indexing being wrong order
    if ngens(sG) == 0
      return R[0]
    end
    local m = vcat([preimage(mH, r(mG(sG[i]))).coeff for i = 1:ngens(sG)])'
    return R([divexact(m[i], c[i]) for i = 1:ngens(R)])
  end
  return R, MapFromFunc(phi, ihp, R, MapParent(G, H, "homomorphisms"))
end

######################################################################
# Dual
######################################################################

struct QmodZ <: GrpAb
end

function show(io::IO, G::QmodZ)
  print(io, "Q mod Z")
end

struct QmodZElem <: GrpAbElem
  elt::fmpq
  function QmodZElem(a::fmpq)
    return new(fmpq(mod(numerator(a), denominator(a)), denominator(a)))
  end
end

function show(io::IO, a::QmodZElem)
  print(io, "$(a.elt) + Z")
end

function +(a::QmodZElem, b::QmodZElem)
  return QmodZElem(a.elt + b.elt)
end

function *(a::fmpz, b::QmodZElem)
  return QmodZElem(a*b.elt)
end

function *(a::Integer, b::QmodZElem)
  return QmodZElem(a*b.elt)
end

function divexact(a::QmodZElem, b::fmpz)
  iszero(b) && throw(DivideError())
  return QmodZElem(a.elt // b)
end

function divexact(a::QmodZElem, b::Integer)
  iszero(b) && throw(DivideError())
  return QmodZElem(a.elt // b)
end

function root_of_one(::Type{QmodZ}, n::fmpz)
  return QmodZElem(fmpq(1, n))
end

function inv(a::QmodZElem)
  return QmodZElem(-(a.elt))
end

function parent(::QmodZElem)
  return QmodZ()
end

elem_type(::Type{QmodZ}) = QmodZElem

function order(a::QmodZElem)
  return denominator(a.elt)
end

(::QmodZ)(a::fmpz) = QmodZ(fmpq(a))
(::QmodZ)(a::Integer) = QmodZ(fmpq(a))
(::QmodZ)(a::fmpq) = QmodZ(a)
(::QmodZ)(a::Rational) = QmodZ(fmpq(a))

#TODO: technically, dual Z could be Q/Z ...
@doc Markdown.doc"""
    dual(G::GrpAbFinGen) -> GrpAbFinGen, Map
> Computes the dual group, ie. $hom(G, Q/Z)$ as an
> abstract group. The map can be used to obtain actual homomorphisms.
"""
function dual(G::GrpAbFinGen)
  T, mT = torsion_subgroup(G)
  u = root_of_one(QmodZ, order(T))
  return dual(G, u)
end

function dual(G::GrpAbFinGen, u::QmodZElem)
  o = order(u)
  H = GrpAbFinGen([o])
  R, phi = hom(G, H)
  ex = MapFromFunc(x -> x[1]*u, y -> H([numerator(y.elt) * div(o, denominator(y.elt))]), H, parent(u))
  function mu(r::GrpAbFinGenElem)
    f = phi(r)
    return f*ex
  end
  function nu(f::Map)
    g = GrpAbFinGenMap(f*inv(ex))
    return preimage(phi, g)
  end
  return R, MapFromFunc(mu, nu, R, MapParent(R, parent(u), "homomorphisms"))
end
<|MERGE_RESOLUTION|>--- conflicted
+++ resolved
@@ -174,30 +174,11 @@
 
 function hom(A::GrpAbFinGen, B::GrpAbFinGen, M::fmpz_mat, Minv; check::Bool = true)
   if check
-<<<<<<< HEAD
-    if A == B
-      G = A
-      images = Vector{GrpAbFinGen}(undef, ngens(G))
-      for i = 1:length(images)
-        images[i] = G(fmpz[M[i, j] for j in 1:ngens(G)])
-      end
-      a = G[0]
-      for i in 1:nrels(G)
-        for j in 1:ngens(G)
-          a = a + G.rels[i, j] * images[j]
-        end
-        if !iszero(a)
-          error("Matrix does not define a morphism of abelian groups")
-        end
-      end
-    end
-=======
     check_mat(A, B, M) || error("Matrix does not define a morphism of abelian groups")
     check_mat(B, A, Minv) || error("Matrix does not define a morphism of abelian groups")
     h = GrpAbFinGenMap(A, B, M, Minv)
     all(x -> x == inv(h)(h(x)), gens(A)) || error("Matrix does not define a morphism of abelian groups")
     return h::GrpAbFinGenMap
->>>>>>> aabbcdfb
   end
 
   return GrpAbFinGenMap(A, B, M, Minv)::GrpAbFinGenMap
