Markdown.doc"""
    rand!(a::nf_elem, U::AbstractArray) -> nf_elem
> Inplace, set the coefficients of $a$ to random elements in $U$.
> $a$ is returned.
"""
function rand!(a::nf_elem, U::AbstractArray)
  for i=1:degree(parent(a))
    _num_setcoeff!(a, i-1, rand(U))
  end
  return a
end    

Markdown.doc"""
    rand(K::AnticNumberField, U::AbstractArray) -> nf_elem
> Find an element in $K$ where the coefficients are selceted at random in $U$.
"""
function rand(K::AnticNumberField, U::AbstractArray)
  a = K()
  return rand!(a, U)
end

Markdown.doc"""
    rand!(A::Generic.Mat{nf_elem}, U::AbstractArray) -> Generic.Mat{nf_elem}
> Inplace, replace each element in $A$ by an element where the coefficients are
> sected at random in $U$.
> Returns $A$.
"""
function rand!(A::Generic.Mat{nf_elem}, U::AbstractArray)
  for i=1:rows(A)
    for j=1:cols(A)
      rand!(A[i,j], U)
    end
  end
  return A
end    

Markdown.doc"""
    rand(A::Generic.MatSpace{nf_elem}, U::AbstractArray) -> Generic.Mat{nf_elem}
> Create a random matrix in $A$ where the coefficients are selected from $U$.
"""
function rand(A::Generic.MatSpace{nf_elem}, U::AbstractArray)
  return rand!(A(), U)
end

Markdown.doc"""
    modular_lift(ap::Array{fq_nmod_mat, 1}, me::modular_env) -> Array
> Given an array of matrices as computed by \code{modular_proj},
> compute a global pre-image using some efficient CRT.
"""
function modular_lift(ap::Array{fq_nmod_mat, 1}, me::modular_env)
  A = zero_matrix(me.K, rows(ap[1]), cols(ap[1]))
  for i=1:rows(A)
    for j=1:cols(A)
      A[i,j] = modular_lift([ap[k][i,j] for k=1:length(ap)], me)
    end
  end
  return A
end

Markdown.doc"""
    mod!(A::Generic.Mat{nf_elem}, m::fmpz)
> Inplace: reduce all entries of $A$ modulo $m$, into the positive residue system.
"""
function mod!(A::Generic.Mat{nf_elem}, m::fmpz)
  for i=1:rows(A)
    for j=1:cols(A)
      mod!(A[i,j], m)
    end
  end
end

Markdown.doc"""
    mod_sym!!(A::Generic.Mat{nf_elem}, m::fmpz)
> Inplace: reduce all entries of $A$ modulo $m$, into the symmetric residue system.
"""
function mod_sym!(A::Generic.Mat{nf_elem}, m::fmpz)
  for i=1:rows(A)
    for j=1:cols(A)
      mod_sym!(A[i,j], m)
    end
  end
end

<<<<<<< HEAD
function small_coeff(a::nf_elem, B::fmpz, i::Int)
  z = fmpz()
  Nemo.num_coeff!(z, a, i)
  return cmpabs(z, B) <= 0
end

doc"""
=======
Markdown.doc"""
>>>>>>> 7f516d75
    rational_reconstruction(A::Generic.Mat{nf_elem}, M::fmpz) -> Bool, Generic.Mat{nf_elem}
> Apply \code{rational_reconstruction} to each entry of $M$.
"""
function rational_reconstruction2(A::Generic.Mat{nf_elem}, M::fmpz)
  B = similar(A)
  sM = root(M, 2)
  d = one(A[1,1])
  di = inv(d)
  for i=1:rows(A)
    for j=1:cols(A)
      a = A[i,j]*d
      mod_sym!(a, M)
      if all(i->small_coeff(a, sM, i), 1:a.elem_length)
        B[i,j] = a*di
      else
        n, dn = rational_reconstruction2(a, M)
        d*=dn
        if any(i->!small_coeff(d, sM, i), 1:a.elem_length)
          println("early $i $j abort")
          return false, B
        end
        di*=inv(dn)
        B[i,j] = n*di
      end
    end
  end
  println("final den: $d")
  return true, B
end

function rational_reconstruction(A::Generic.Mat{nf_elem}, M::fmpz)
  B = similar(A)
  for i=1:rows(A)
    for j=1:cols(A)
      fl, B[i,j] = rational_reconstruction(A[i,j], M)
      if !fl 
        return false, B
      end
    end
  end
  return true, B
end

<<<<<<< HEAD

function rational_reconstruction2(a::nf_elem, M::fmpz)
  K = parent(a)
  n = degree(K)
  m = hcat(MatrixSpace(FlintZZ, n, n)(1), representation_mat(a))
  m = vcat(m, hcat(MatrixSpace(FlintZZ, n, n)(0), MatrixSpace(FlintZZ, n, n)(M)))
  L = lll(m)
  d = Nemo.elem_from_mat_row(K, sub(L, 1:1, 1:n), 1, fmpz(1))
  n = Nemo.elem_from_mat_row(K, sub(L, 1:1, n+1:2*n), 1, fmpz(1))
  return n,d
  return true, n//d
end

doc"""
=======
Markdown.doc"""
>>>>>>> 7f516d75
    divexact!(A::Generic.Mat{nf_elem}, p::fmpz) 
> Inplace: divide each entry by $p$.
"""
function divexact!(A::Generic.Mat{nf_elem}, p::fmpz)
  for i=1:rows(A)
    for j=1:cols(A)
      A[i,j] = A[i,j]//p
    end
  end
end

#TODO/ To experiment:
# - vector reconstruction ala Storjohan
# - reconstruction with algebraic denominators
# - vector reconstruction with algebraic denominators
# - Talk to Bill: fq_nmod_mat is missing in Nemo, the inv is dreadfully slow
# - extend to non-unique solutions
# - make Aip*D mult faster, A*y as well?
#
function Nemo.solve_dixon(A::Generic.Mat{nf_elem}, B::Generic.Mat{nf_elem})
  p = next_prime(p_start)
  K = base_ring(A)
  
  me = modular_init(K, p)
  ap = modular_proj(A, me)
  @time ap = [inv(x) for x= ap]
  Aip = modular_lift(ap, me)
  sol = 0*B
  D = B
  pp = fmpz(1)
  last_SOL = false
  nd = 0
  while true
    nd += 1
    y = Aip*D
    mod!(y, fmpz(p))
    sol += y*pp
    pp *= p
    fl, SOL = rational_reconstruction2(sol, pp)
#    t = A*sol-B
#    mod!(t, pp)
#    @assert iszero(t)
    if fl 
      if last_SOL == SOL && A*SOL == B
        println("used $nd $p-adic digits")
        return SOL
      else
        last_SOL = SOL
      end
    end
    D = D - A*y
    divexact!(D, fmpz(p))
#    if nbits(pp) > 10000 # a safety device to avoid infinite loops
#      error("not work")
#    end
  end
end

<|MERGE_RESOLUTION|>--- conflicted
+++ resolved
@@ -81,17 +81,13 @@
   end
 end
 
-<<<<<<< HEAD
 function small_coeff(a::nf_elem, B::fmpz, i::Int)
   z = fmpz()
   Nemo.num_coeff!(z, a, i)
   return cmpabs(z, B) <= 0
 end
 
-doc"""
-=======
-Markdown.doc"""
->>>>>>> 7f516d75
+Markdown.doc"""
     rational_reconstruction(A::Generic.Mat{nf_elem}, M::fmpz) -> Bool, Generic.Mat{nf_elem}
 > Apply \code{rational_reconstruction} to each entry of $M$.
 """
@@ -135,8 +131,6 @@
   return true, B
 end
 
-<<<<<<< HEAD
-
 function rational_reconstruction2(a::nf_elem, M::fmpz)
   K = parent(a)
   n = degree(K)
@@ -149,10 +143,7 @@
   return true, n//d
 end
 
-doc"""
-=======
-Markdown.doc"""
->>>>>>> 7f516d75
+Markdown.doc"""
     divexact!(A::Generic.Mat{nf_elem}, p::fmpz) 
 > Inplace: divide each entry by $p$.
 """
